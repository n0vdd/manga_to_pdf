--- conflicted
+++ resolved
@@ -4,10 +4,10 @@
 
 ### 1. Versioning
 
-*   **API Versioning**: The API will follow Semantic Versioning 2.0.0 (SemVer). Version numbers will be in the format MAJOR.MINOR.PATCH.
-    *   Increment MAJOR version for incompatible API changes.
-    *   Increment MINOR version for adding functionality in a backward-compatible manner.
-    *   Increment PATCH version for backward-compatible bug fixes.
+*   **API Versioning**: The API will follow Semantic Versioning 2.0.0 (SemVer). Version numbers will be in the format `MAJOR.MINOR.PATCH`.
+    *   Increment `MAJOR` version for incompatible API changes.
+    *   Increment `MINOR` version for adding functionality in a backward-compatible manner.
+    *   Increment `PATCH` version for backward-compatible bug fixes.
 *   **Code Versioning**: Use Git for version control. Branch names should be descriptive (e.g., `feature/add-tiff-support`, `fix/pdf-generation-bug`). Commit messages should follow conventional commit formats.
 
 ### 2. Dependency Management
@@ -75,28 +75,7 @@
 *   **End-to-End (E2E) Tests (Future)**: As the API matures, E2E tests simulating client interactions would be beneficial.
 *   **Performance Tests**: Use benchmarks to ensure performance targets are met.
 
-<<<<<<< HEAD
-### 8. Release Process
-
-*   **Tooling**: This project uses [GoReleaser](https://goreleaser.com/) for building and packaging releases, and [GitHub Actions](https://github.com/features/actions) for automating the release workflow.
-*   **Trigger**: Releases are triggered by pushing a Git tag to the repository that follows semantic versioning, specifically matching the pattern `v*.*.*` (e.g., `v1.0.0`, `v0.2.1`).
-*   **Workflow**: The GitHub Actions workflow is defined in `.github/workflows/release.yml`. When a valid tag is pushed:
-    *   It checks out the code.
-    *   Sets up the Go environment.
-    *   Installs GoReleaser.
-    *   Runs `goreleaser release --clean` which:
-        *   Builds the `manga_to_pdf_server` binary for multiple platforms (Linux, Windows, macOS - amd64, arm64).
-        *   Archives the binary along with `README.md` and `openapi.yaml`.
-        *   Generates a checksum file for the archives.
-        *   Creates a new GitHub Release associated with the tag.
-        *   Uploads the archives and checksum file as assets to the GitHub Release.
-        *   Generates release notes from commit messages (commits like `docs:`, `test:`, `chore:`, and merge commits are excluded).
-*   **Tagging Convention**: Tags MUST follow Semantic Versioning 2.0.0, prefixed with a `v`. For example: `v1.0.0`, `v0.1.0`, `v0.1.1-alpha`.
-*   **Local Testing**: The release process can be tested locally without creating an actual GitHub release by running `goreleaser release --snapshot --clean` from the project root. This will build artifacts into the `dist/` directory.
-
-By adhering to these guidelines, we aim to create a high-quality, maintainable, and efficient API.
-=======
-### 8. CI/CD and Code Quality Tools
+### 8. Code Quality and Continuous Integration (CI)
 
 The project utilizes a GitHub Actions workflow for Continuous Integration. This workflow automates several code quality checks. It's recommended to run these checks locally before committing changes.
 
@@ -117,5 +96,20 @@
     *   Always run tests, including race detection.
     *   To run: `go test -race ./...`
 
-By adhering to these guidelines and utilizing the provided tools, we aim to create a high-quality, maintainable, and efficient API.
->>>>>>> 6c4d1e6d
+### 9. Release Process
+
+*   **Tooling**: This project uses GoReleaser for building and packaging releases, and GitHub Actions for automating the release workflow.
+*   **Trigger**: Releases are triggered by pushing a Git tag to the repository that follows semantic versioning, specifically matching the pattern `v*.*.*` (e.g., `v1.0.0`, `v0.2.1`).
+*   **Workflow**: The GitHub Actions workflow is defined in `.github/workflows/release.yml`. When a valid tag is pushed:
+    *   It checks out the code.
+    *   Sets up the Go environment.
+    *   Installs GoReleaser.
+    *   Runs `goreleaser release --clean` which:
+        *   Builds the `manga_to_pdf_server` binary for multiple platforms (Linux, Windows, macOS - amd64, arm64).
+        *   Archives the binary along with `README.md` and `openapi.yaml`.
+        *   Generates a checksum file for the archives.
+        *   Creates a new GitHub Release associated with the tag.
+        *   Uploads the archives and checksum file as assets to the GitHub Release.
+        *   Generates release notes from commit messages (commits like `docs:`, `test:`, `chore:`, and merge commits are excluded).
+*   **Tagging Convention**: Tags MUST follow Semantic Versioning 2.0.0, prefixed with a `v`. For example: `v1.0.0`, `v0.1.0`, `v0.1.1-alpha`.
+*   **Local Testing**: The release process can be tested locally without creating an actual GitHub release by running `goreleaser release --snapshot --clean` from the project root. This will build artifacts into the `dist/` directory.