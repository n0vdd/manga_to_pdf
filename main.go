package main

import (
	// "flag" // Removed for web server
	"bytes"
	"fmt"
<<<<<<< HEAD
	"image"        // Added for image manipulation
	"image/draw"   // Added for explicit conversion to NRGBA
	_ "image/jpeg" // Added for JPEG decoding (register decoder)
	_ "image/png"  // Added for PNG encoding (register decoder)
=======
	"html/template" // Added for HTML templates
	"io"
>>>>>>> d47c61b3
	"log"
	"mime/multipart" // Added for multipart form parsing
	"net/http"       // Added for HTTP server
	"os"
	"path/filepath"
	"sort"
	"strings"
<<<<<<< HEAD
	"sync" // Added for sync.WaitGroup
=======
	"image" // Added for image manipulation
	"image/draw" // Added for explicit conversion to NRGBA
	_ "image/jpeg" // Added for JPEG decoding (register decoder)
	_ "image/png" // Added for PNG encoding (register decoder)
>>>>>>> d47c61b3

	"github.com/disintegration/imaging" // Added for image conversion
	"github.com/signintech/gopdf"
	_ "golang.org/x/image/webp" // Added for WebP decoding (register decoder)
)

func main() {
	// // Define command-line flags for input and output paths - REMOVED
	// inputDir := flag.String("i", ".", "Input directory containing image files (.webp, .jpg, .jpeg, .png)")
	// outputFile := flag.String("o", "output.pdf", "Output PDF file name")
	// flag.Parse()

	// // Call the main conversion function - REMOVED
	// err := convertImagesToPDF(*inputDir, *outputFile)
	// if err != nil {
	// 	log.Fatalf("❌ Failed to convert images to PDF: %v", err)
	// }
	// fmt.Printf("✅ Successfully created '%s' from images in '%s'\n", *outputFile, *inputDir)

	http.HandleFunc("/", handleIndex) // Placeholder for index handler
	http.HandleFunc("/upload", handleUpload) // Placeholder for upload handler

	log.Println("Server starting on port 8080...")
	if err := http.ListenAndServe(":8080", nil); err != nil {
		log.Fatalf("❌ Could not start server: %v", err)
	}
}

var tmpl = template.Must(template.ParseFiles("templates/index.html"))

// handleIndex will serve the main HTML page.
func handleIndex(w http.ResponseWriter, r *http.Request) {
	if r.Method != http.MethodGet {
		http.Error(w, "Method not allowed", http.StatusMethodNotAllowed)
		return
	}
	err := tmpl.Execute(w, nil)
	if err != nil {
		log.Printf("Error executing template: %v", err)
		http.Error(w, "Internal Server Error", http.StatusInternalServerError)
		return
	}
	log.Println("Served index page.")
}

const MAX_UPLOAD_SIZE = 100 * 1024 * 1024 // 100 MB
const MAX_FILES = 500 // Max number of files in a single "folder" upload

// handleUpload will process uploaded images and return a PDF.
func handleUpload(w http.ResponseWriter, r *http.Request) {
	if r.Method != http.MethodPost {
		http.Error(w, "Method not allowed", http.StatusMethodNotAllowed)
		return
	}

	// Enforce maximum upload size
	r.Body = http.MaxBytesReader(w, r.Body, MAX_UPLOAD_SIZE)
	if err := r.ParseMultipartForm(MAX_UPLOAD_SIZE); err != nil {
		log.Printf("Error parsing multipart form: %v", err)
		http.Error(w, fmt.Sprintf("Upload too large. Max size is %dMB.", MAX_UPLOAD_SIZE/(1024*1024)), http.StatusBadRequest)
		return
	}

	// Create a temporary directory to store uploaded files
	tempDir, err := os.MkdirTemp("", "imageuploads-*-pdf")
	if err != nil {
		log.Printf("Error creating temp directory: %v", err)
		http.Error(w, "Internal Server Error", http.StatusInternalServerError)
		return
	}
	defer func() {
		log.Printf("Removing temporary directory: %s", tempDir)
		if err := os.RemoveAll(tempDir); err != nil {
			log.Printf("Error removing temp directory %s: %v", tempDir, err)
		}
	}()

	// "files" is the name of the input field in the HTML form
	formFiles := r.MultipartForm.File["files"]
	if len(formFiles) == 0 {
		log.Println("No files uploaded.")
		http.Error(w, "No files uploaded. Please select a folder with images.", http.StatusBadRequest)
		return
	}
	if len(formFiles) > MAX_FILES {
		log.Printf("Too many files uploaded: %d, max is %d", len(formFiles), MAX_FILES)
		http.Error(w, fmt.Sprintf("Too many files. Max %d files allowed.", MAX_FILES), http.StatusBadRequest)
		return
	}


	log.Printf("Received %d files. Storing in %s", len(formFiles), tempDir)

	for _, fileHeader := range formFiles {
		// Sanitize filename (important!)
		// For webkitdirectory uploads, the filename includes the relative path.
		// We need to ensure it's safe and doesn't try to escape the tempDir.
		// filepath.Join will clean it, but we also need to ensure it's just a filename.
		// And more importantly, ensure the full path is within tempDir.
		fileName := filepath.Base(fileHeader.Filename) // Use only the base name for security.
		// The fileHeader.Filename can contain path components for directory uploads.
		// We must be careful here. The `webkitdirectory` attribute often sends relative paths.
		// Let's ensure we are only using the leaf part of the path for the file name inside our tempDir.
		// And ensure the original name doesn't contain ".." or other traversal sequences.
		if strings.Contains(fileHeader.Filename, "..") {
			log.Printf("Invalid filename received: %s", fileHeader.Filename)
			http.Error(w, "Invalid filename in upload.", http.StatusBadRequest)
			return
		}

		// Reconstruct path within tempDir safely.
		// If fileHeader.Filename contains subdirectories like "subdir/image.png",
		// we need to create "tempDir/subdir/" first.
		relPath := filepath.Clean(fileHeader.Filename)
		if strings.HasPrefix(relPath, "/") || strings.HasPrefix(relPath, "..") {
			log.Printf("Potentially malicious path in upload: %s", fileHeader.Filename)
			http.Error(w, "Invalid file path in upload.", http.StatusBadRequest)
			return
		}

		targetPath := filepath.Join(tempDir, relPath)

		// Create subdirectories if they are part of the uploaded structure
		if err := os.MkdirAll(filepath.Dir(targetPath), os.ModePerm); err != nil {
			log.Printf("Error creating subdirectory for %s: %v", targetPath, err)
			http.Error(w, "Internal server error creating subdirectories for upload.", http.StatusInternalServerError)
			return
		}


		srcFile, err := fileHeader.Open()
		if err != nil {
			log.Printf("Error opening uploaded file %s: %v", fileHeader.Filename, err)
			http.Error(w, "Error processing uploaded file", http.StatusInternalServerError)
			return
		}
		defer srcFile.Close()

		dstFile, err := os.Create(targetPath)
		if err != nil {
			log.Printf("Error creating destination file %s: %v", targetPath, err)
			http.Error(w, "Error saving uploaded file", http.StatusInternalServerError)
			return
		}
		defer dstFile.Close()

		if _, err := io.Copy(dstFile, srcFile); err != nil {
			log.Printf("Error copying uploaded file %s to %s: %v", fileHeader.Filename, targetPath, err)
			http.Error(w, "Error saving uploaded file content", http.StatusInternalServerError)
			return
		}
		log.Printf("Saved %s to %s", fileHeader.Filename, targetPath)
	}

	// All files are now in tempDir. Proceed to PDF conversion.
	log.Printf("Starting PDF conversion for files in %s", tempDir)

	// Set headers before writing to the response writer.
	// Content-Length cannot be reliably set before generation when streaming.
	// The browser will use chunked transfer encoding or close the connection when done.
	w.Header().Set("Content-Type", "application/pdf")
	w.Header().Set("Content-Disposition", "attachment; filename=\"converted_images.pdf\"")

	bytesWritten, err := convertImagesToPDF(tempDir, w)
	if err != nil {
		log.Printf("Error converting images to PDF and streaming: %v", err)
		// Important: If headers are already sent, we can't send a different HTTP error code.
		// We attempt to send an error, but if `w` has been written to, this might not work as expected.
		// The client might receive a truncated PDF or a connection error.
		if strings.Contains(err.Error(), "no supported image files") {
			// This check might be too late if PDF generation started and failed mid-way.
			// Consider sending a plain text error if no bytes have been written yet.
			http.Error(w, "No supported image files (.webp, .jpg, .jpeg, .png) found in the uploaded folder.", http.StatusBadRequest)
		} else {
			http.Error(w, "Error generating PDF.", http.StatusInternalServerError)
		}
		return
	}

	if bytesWritten == 0 {
		log.Println("Generated PDF is empty (0 bytes written).")
		// If no bytes were written, we can still send an HTTP error.
		http.Error(w, "Generated PDF is empty.", http.StatusInternalServerError)
		return
	}

	log.Printf("PDF generated and streamed successfully, size: %d bytes.", bytesWritten)
	// No explicit io.Copy is needed here as convertImagesToPDF now writes directly to w.
	// The log "PDF sent successfully." is implicit if bytesWritten > 0 and no error occurred.
}


// convertImagesToPDF finds all supported image files, decodes them, and adds them to a PDF.
// It now writes the PDF directly to an io.Writer.
func convertImagesToPDF(inputDir string, writer io.Writer) (int64, error) {
	// 1. Read all files from the input directory
	files, err := os.ReadDir(inputDir)
	if err != nil {
		return 0, fmt.Errorf("could not read directory %s: %w", inputDir, err)
	}

	// 2. Filter for supported image files and store their names
	var imageFiles []string
	supportedExtensions := map[string]bool{
		".webp": true,
		".jpg":  true,
		".jpeg": true,
		".png":  true,
	}
	for _, file := range files {
		if !file.IsDir() && supportedExtensions[strings.ToLower(filepath.Ext(file.Name()))] {
			imageFiles = append(imageFiles, file.Name())
		}
	}

	if len(imageFiles) == 0 {
		return 0, fmt.Errorf("no supported image files (.webp, .jpg, .jpeg, .png) found in directory %s", inputDir)
	}

	// 3. Sort the files alphabetically
	sort.Strings(imageFiles)
	log.Printf("Found %d image files to convert in %s.\n", len(imageFiles), inputDir)

	// 4. Initialize a new PDF document using gopdf
	pdf := gopdf.GoPdf{}
	pdf.Start(gopdf.Config{PageSize: *gopdf.PageSizeA4}) // Default, will be overridden

	// 5. Process images concurrently and add them to the PDF sequentially.

	// Define a struct to hold processed image data and its original index for ordering.
	type ProcessedImage struct {
		Index      int
		Filename   string
		Image      image.Image
		Error      error
	}

	// Number of concurrent decoders. Let's use a reasonable number, e.g., number of CPUs or a fixed value.
	// For simplicity, let's use a fixed number like 4. This can be tuned.
	// runtime.NumCPU() could also be used.
	maxConcurrentDecoders := 4

	// Create a channel to send processed image data.
	// The buffer size is len(imageFiles) to prevent blocking if PDF processing is slow,
	// though with a semaphore, this might not be strictly necessary if workers block on semaphore.
	// Let's make it unbuffered and rely on the semaphore for backpressure.
	processedImageChan := make(chan ProcessedImage)
	// Create a semaphore channel to limit concurrency.
	semaphoreChan := make(chan struct{}, maxConcurrentDecoders)

	// Launch goroutines to decode images.
	for i, filename := range imageFiles {
		go func(idx int, fname string) {
			semaphoreChan <- struct{}{} // Acquire a slot
			defer func() { <-semaphoreChan }() // Release the slot

			fullPath := filepath.Join(inputDir, fname)
			fmt.Printf("Decoding: %s\n", fname)

			file, err := os.Open(fullPath)
			if err != nil {
				processedImageChan <- ProcessedImage{Index: idx, Filename: fname, Error: fmt.Errorf("could not open file: %w", err)}
				return
			}
			defer file.Close()

			// Use image.Decode which automatically detects the format.
			// Ensure necessary image format packages (image/jpeg, image/png, golang.org/x/image/webp) are imported for decoder registration.
			decodedImg, formatName, err := image.Decode(file) // The second return value is format string, ignored here.
			if err != nil {
				processedImageChan <- ProcessedImage{Index: idx, Filename: fname, Error: fmt.Errorf("could not decode image: %w", err)}
				return
			}

			// Check for 16-bit depth images and convert them to 8-bit NRGBA
			switch img := decodedImg.(type) {
			case *image.Gray16, *image.NRGBA64, *image.RGBA64:
				log.Printf("... Converting 16-bit image %s (format: %s) to 8-bit NRGBA via imaging.Clone", fname, formatName)
				decodedImg = imaging.Clone(img) // imaging.Clone should return an *image.NRGBA
			}

			// Explicitly convert to image.NRGBA to ensure 8-bit depth and compatible color model for gopdf
			bounds := decodedImg.Bounds()
			finalImg := image.NewNRGBA(bounds)
			draw.Draw(finalImg, bounds, decodedImg, bounds.Min, draw.Src)

			processedImageChan <- ProcessedImage{Index: idx, Filename: fname, Image: finalImg}
		}(i, filename)
	}

	// Collect results and add to PDF.
	// We need to store them temporarily to ensure correct order if they arrive out of order.
	results := make([]ProcessedImage, len(imageFiles))
	for i := 0; i < len(imageFiles); i++ {
		res := <-processedImageChan
		results[res.Index] = res // Store in the correct order using the original index
	}
	close(processedImageChan)
	close(semaphoreChan)

	// Now add images to PDF in the original sorted order.
	for _, res := range results {
		if res.Error != nil {
			log.Printf("... ⚠️  Error processing %s: %v. Skipping.", res.Filename, res.Error)
			continue
		}

		fmt.Printf("Adding to PDF: %s\n", res.Filename)
		decodedImg := res.Image
		width := float64(decodedImg.Bounds().Dx())
		height := float64(decodedImg.Bounds().Dy())

		pageOptions := gopdf.PageOption{
			PageSize: &gopdf.Rect{W: width, H: height},
		}
		pdf.AddPageWithOption(pageOptions)

		err := pdf.ImageFrom(decodedImg, 0, 0, &gopdf.Rect{W: width, H: height})
		if err != nil {
			log.Printf("... ⚠️  could not draw image %s on PDF using ImageFrom: %v. Skipping.", res.Filename, err)
			continue
		}
	}

	// 6. Write the final PDF directly to the provided io.Writer.
	n, err := pdf.WriteTo(writer)
	if err != nil {
		return 0, fmt.Errorf("could not write PDF to writer: %w", err)
	}

<<<<<<< HEAD
	return nil
}

// processImage handles opening, decoding, and converting a single image.
// It returns the processed image.Image or an error.
func processImage(imagePath string) (image.Image, error) {
	file, err := os.Open(imagePath)
	if err != nil {
		return nil, fmt.Errorf("could not open file: %w", err)
	}
	defer func(file *os.File) {
		err = file.Close()
		if err != nil {
			log.Fatalf("could not close image file %s: %v", imagePath, err)
		}
	}(file)

	// Use image.Decode which automatically detects the format.
	decodedImg, formatName, err := image.Decode(file)
	if err != nil {
		return nil, fmt.Errorf("could not decode image: %w", err)
	}

	// Check for 16-bit depth images and convert them to 8-bit NRGBA
	switch img := decodedImg.(type) {
	case *image.Gray16, *image.NRGBA64, *image.RGBA64:
		log.Printf("... Converting 16-bit image %s (format: %s) to 8-bit NRGBA via imaging.Clone", filepath.Base(imagePath), formatName)
		decodedImg = imaging.Clone(img) // imaging.Clone should return an *image.NRGBA
	}

	// Explicitly convert to image.NRGBA to ensure 8-bit depth and compatible color model for gopdf
	bounds := decodedImg.Bounds()
	finalImg := image.NewNRGBA(bounds)
	draw.Draw(finalImg, bounds, decodedImg, bounds.Min, draw.Src)

	return finalImg, nil
=======
	return n, nil
>>>>>>> d47c61b3
}<|MERGE_RESOLUTION|>--- conflicted
+++ resolved
@@ -4,15 +4,10 @@
 	// "flag" // Removed for web server
 	"bytes"
 	"fmt"
-<<<<<<< HEAD
 	"image"        // Added for image manipulation
 	"image/draw"   // Added for explicit conversion to NRGBA
 	_ "image/jpeg" // Added for JPEG decoding (register decoder)
 	_ "image/png"  // Added for PNG encoding (register decoder)
-=======
-	"html/template" // Added for HTML templates
-	"io"
->>>>>>> d47c61b3
 	"log"
 	"mime/multipart" // Added for multipart form parsing
 	"net/http"       // Added for HTTP server
@@ -20,203 +15,24 @@
 	"path/filepath"
 	"sort"
 	"strings"
-<<<<<<< HEAD
 	"sync" // Added for sync.WaitGroup
-=======
-	"image" // Added for image manipulation
-	"image/draw" // Added for explicit conversion to NRGBA
-	_ "image/jpeg" // Added for JPEG decoding (register decoder)
-	_ "image/png" // Added for PNG encoding (register decoder)
->>>>>>> d47c61b3
-
 	"github.com/disintegration/imaging" // Added for image conversion
 	"github.com/signintech/gopdf"
 	_ "golang.org/x/image/webp" // Added for WebP decoding (register decoder)
 )
 
 func main() {
-	// // Define command-line flags for input and output paths - REMOVED
-	// inputDir := flag.String("i", ".", "Input directory containing image files (.webp, .jpg, .jpeg, .png)")
-	// outputFile := flag.String("o", "output.pdf", "Output PDF file name")
-	// flag.Parse()
-
-	// // Call the main conversion function - REMOVED
-	// err := convertImagesToPDF(*inputDir, *outputFile)
-	// if err != nil {
-	// 	log.Fatalf("❌ Failed to convert images to PDF: %v", err)
-	// }
-	// fmt.Printf("✅ Successfully created '%s' from images in '%s'\n", *outputFile, *inputDir)
-
-	http.HandleFunc("/", handleIndex) // Placeholder for index handler
-	http.HandleFunc("/upload", handleUpload) // Placeholder for upload handler
-
-	log.Println("Server starting on port 8080...")
-	if err := http.ListenAndServe(":8080", nil); err != nil {
-		log.Fatalf("❌ Could not start server: %v", err)
-	}
-}
-
-var tmpl = template.Must(template.ParseFiles("templates/index.html"))
-
-// handleIndex will serve the main HTML page.
-func handleIndex(w http.ResponseWriter, r *http.Request) {
-	if r.Method != http.MethodGet {
-		http.Error(w, "Method not allowed", http.StatusMethodNotAllowed)
-		return
-	}
-	err := tmpl.Execute(w, nil)
-	if err != nil {
-		log.Printf("Error executing template: %v", err)
-		http.Error(w, "Internal Server Error", http.StatusInternalServerError)
-		return
-	}
-	log.Println("Served index page.")
-}
-
-const MAX_UPLOAD_SIZE = 100 * 1024 * 1024 // 100 MB
-const MAX_FILES = 500 // Max number of files in a single "folder" upload
-
-// handleUpload will process uploaded images and return a PDF.
-func handleUpload(w http.ResponseWriter, r *http.Request) {
-	if r.Method != http.MethodPost {
-		http.Error(w, "Method not allowed", http.StatusMethodNotAllowed)
-		return
-	}
-
-	// Enforce maximum upload size
-	r.Body = http.MaxBytesReader(w, r.Body, MAX_UPLOAD_SIZE)
-	if err := r.ParseMultipartForm(MAX_UPLOAD_SIZE); err != nil {
-		log.Printf("Error parsing multipart form: %v", err)
-		http.Error(w, fmt.Sprintf("Upload too large. Max size is %dMB.", MAX_UPLOAD_SIZE/(1024*1024)), http.StatusBadRequest)
-		return
-	}
-
-	// Create a temporary directory to store uploaded files
-	tempDir, err := os.MkdirTemp("", "imageuploads-*-pdf")
-	if err != nil {
-		log.Printf("Error creating temp directory: %v", err)
-		http.Error(w, "Internal Server Error", http.StatusInternalServerError)
-		return
-	}
-	defer func() {
-		log.Printf("Removing temporary directory: %s", tempDir)
-		if err := os.RemoveAll(tempDir); err != nil {
-			log.Printf("Error removing temp directory %s: %v", tempDir, err)
-		}
-	}()
-
-	// "files" is the name of the input field in the HTML form
-	formFiles := r.MultipartForm.File["files"]
-	if len(formFiles) == 0 {
-		log.Println("No files uploaded.")
-		http.Error(w, "No files uploaded. Please select a folder with images.", http.StatusBadRequest)
-		return
-	}
-	if len(formFiles) > MAX_FILES {
-		log.Printf("Too many files uploaded: %d, max is %d", len(formFiles), MAX_FILES)
-		http.Error(w, fmt.Sprintf("Too many files. Max %d files allowed.", MAX_FILES), http.StatusBadRequest)
-		return
-	}
-
-
-	log.Printf("Received %d files. Storing in %s", len(formFiles), tempDir)
-
-	for _, fileHeader := range formFiles {
-		// Sanitize filename (important!)
-		// For webkitdirectory uploads, the filename includes the relative path.
-		// We need to ensure it's safe and doesn't try to escape the tempDir.
-		// filepath.Join will clean it, but we also need to ensure it's just a filename.
-		// And more importantly, ensure the full path is within tempDir.
-		fileName := filepath.Base(fileHeader.Filename) // Use only the base name for security.
-		// The fileHeader.Filename can contain path components for directory uploads.
-		// We must be careful here. The `webkitdirectory` attribute often sends relative paths.
-		// Let's ensure we are only using the leaf part of the path for the file name inside our tempDir.
-		// And ensure the original name doesn't contain ".." or other traversal sequences.
-		if strings.Contains(fileHeader.Filename, "..") {
-			log.Printf("Invalid filename received: %s", fileHeader.Filename)
-			http.Error(w, "Invalid filename in upload.", http.StatusBadRequest)
-			return
-		}
-
-		// Reconstruct path within tempDir safely.
-		// If fileHeader.Filename contains subdirectories like "subdir/image.png",
-		// we need to create "tempDir/subdir/" first.
-		relPath := filepath.Clean(fileHeader.Filename)
-		if strings.HasPrefix(relPath, "/") || strings.HasPrefix(relPath, "..") {
-			log.Printf("Potentially malicious path in upload: %s", fileHeader.Filename)
-			http.Error(w, "Invalid file path in upload.", http.StatusBadRequest)
-			return
-		}
-
-		targetPath := filepath.Join(tempDir, relPath)
-
-		// Create subdirectories if they are part of the uploaded structure
-		if err := os.MkdirAll(filepath.Dir(targetPath), os.ModePerm); err != nil {
-			log.Printf("Error creating subdirectory for %s: %v", targetPath, err)
-			http.Error(w, "Internal server error creating subdirectories for upload.", http.StatusInternalServerError)
-			return
-		}
-
-
-		srcFile, err := fileHeader.Open()
-		if err != nil {
-			log.Printf("Error opening uploaded file %s: %v", fileHeader.Filename, err)
-			http.Error(w, "Error processing uploaded file", http.StatusInternalServerError)
-			return
-		}
-		defer srcFile.Close()
-
-		dstFile, err := os.Create(targetPath)
-		if err != nil {
-			log.Printf("Error creating destination file %s: %v", targetPath, err)
-			http.Error(w, "Error saving uploaded file", http.StatusInternalServerError)
-			return
-		}
-		defer dstFile.Close()
-
-		if _, err := io.Copy(dstFile, srcFile); err != nil {
-			log.Printf("Error copying uploaded file %s to %s: %v", fileHeader.Filename, targetPath, err)
-			http.Error(w, "Error saving uploaded file content", http.StatusInternalServerError)
-			return
-		}
-		log.Printf("Saved %s to %s", fileHeader.Filename, targetPath)
-	}
-
-	// All files are now in tempDir. Proceed to PDF conversion.
-	log.Printf("Starting PDF conversion for files in %s", tempDir)
-
-	// Set headers before writing to the response writer.
-	// Content-Length cannot be reliably set before generation when streaming.
-	// The browser will use chunked transfer encoding or close the connection when done.
-	w.Header().Set("Content-Type", "application/pdf")
-	w.Header().Set("Content-Disposition", "attachment; filename=\"converted_images.pdf\"")
-
-	bytesWritten, err := convertImagesToPDF(tempDir, w)
-	if err != nil {
-		log.Printf("Error converting images to PDF and streaming: %v", err)
-		// Important: If headers are already sent, we can't send a different HTTP error code.
-		// We attempt to send an error, but if `w` has been written to, this might not work as expected.
-		// The client might receive a truncated PDF or a connection error.
-		if strings.Contains(err.Error(), "no supported image files") {
-			// This check might be too late if PDF generation started and failed mid-way.
-			// Consider sending a plain text error if no bytes have been written yet.
-			http.Error(w, "No supported image files (.webp, .jpg, .jpeg, .png) found in the uploaded folder.", http.StatusBadRequest)
-		} else {
-			http.Error(w, "Error generating PDF.", http.StatusInternalServerError)
-		}
-		return
-	}
-
-	if bytesWritten == 0 {
-		log.Println("Generated PDF is empty (0 bytes written).")
-		// If no bytes were written, we can still send an HTTP error.
-		http.Error(w, "Generated PDF is empty.", http.StatusInternalServerError)
-		return
-	}
-
-	log.Printf("PDF generated and streamed successfully, size: %d bytes.", bytesWritten)
-	// No explicit io.Copy is needed here as convertImagesToPDF now writes directly to w.
-	// The log "PDF sent successfully." is implicit if bytesWritten > 0 and no error occurred.
+	 // Define command-line flags for input and output paths - REMOVED
+	 inputDir := flag.String("i", ".", "Input directory containing image files (.webp, .jpg, .jpeg, .png)")
+	 outputFile := flag.String("o", "output.pdf", "Output PDF file name")
+	 flag.Parse()
+
+	 // Call the main conversion function - REMOVED
+	 err := convertImagesToPDF(*inputDir, *outputFile)
+	 if err != nil {
+	 	log.Fatalf("❌ Failed to convert images to PDF: %v", err)
+	 }
+	 fmt.Printf("✅ Successfully created '%s' from images in '%s'\n", *outputFile, *inputDir)
 }
 
 
@@ -358,7 +174,6 @@
 		return 0, fmt.Errorf("could not write PDF to writer: %w", err)
 	}
 
-<<<<<<< HEAD
 	return nil
 }
 
@@ -395,7 +210,4 @@
 	draw.Draw(finalImg, bounds, decodedImg, bounds.Min, draw.Src)
 
 	return finalImg, nil
-=======
-	return n, nil
->>>>>>> d47c61b3
 }